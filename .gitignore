--- conflicted
+++ resolved
@@ -44,11 +44,6 @@
 robots.txt
 sitemap.xml
 sitemap-*.xml
-<<<<<<< HEAD
-.idx/dev.nix
-package-lock.json
-package-lock.json
-=======
 package-lock.json
 
 # Ignore route test with API key included. 
@@ -56,5 +51,4 @@
 route-test/guidelines.rest
 
 # IDX
-.idx/dev.nix
->>>>>>> 6a1d979a
+.idx/dev.nix