--- conflicted
+++ resolved
@@ -44,9 +44,6 @@
 robots.txt
 sitemap.xml
 sitemap-*.xml
-<<<<<<< HEAD
-=======
 
 # IDX
->>>>>>> 0961ddaa
 .idx/dev.nix