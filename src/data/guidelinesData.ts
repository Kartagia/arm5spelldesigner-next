
/**
 * Guidelines data source.
 */

<<<<<<< HEAD
import { parse } from "path";
import { promised, TruePredicate } from "../lib/utils";
=======
import { createIdentified, promised, TruePredicate } from "../lib/utils";
>>>>>>> c5656c47
import { fetchArt, getArt } from "./artData";
import Art from "./arts";
import { ArrayDao } from "./dao";
import { GUID } from "./guid";
import { ArtKey, Level, Spell, SpellGuideline } from "./spells";
import { Identified } from "@/lib/utils";
import { NotFoundError } from "@/lib/exception";
<<<<<<< HEAD
import { AdvancedRegex, alternateRegex, combine, getRegexSourceContent, groupRegex } from "@/lib/regex";
=======
import { parseGuidelines } from "@/lib/guidelineParser";
>>>>>>> c5656c47

/**
 * Get the art key of a value.
 * @param art The art GUID, art key, or art.
 * @throws {NotFoundError} The art was not found.
 */
export function getArtKey(art: GUID | ArtKey | Art): ArtKey {
    if (art instanceof ArtKey) {
        return art;
    } else if (art instanceof Art) {
        return art.abbrev;
    }

    const result = promised(fetchArt(art).then(
        (value) => {
            return value.abbrev;
        },
        (error) => {
            throw new NotFoundError<typeof error, string>({ message: "Art not found", cause: error, details: "Referred art does not exist" });
        }
    ));
    if (result === undefined) {
        throw new NotFoundError<void, string>({ message: "Art not found", details: "Referred art does not exist" });
    } else {
        return result;
    }
}


/**
 * The key of a guideline.
 */
export class SpellGuidelineKey {
    private myForm: ArtKey;
    private myTechnique: ArtKey;
    private myLevel: Level;
    private myName: string;

    /**
     * Create spell guideline key.
     * @param guideline The guideline, whose key is generated.
     * @returns The spell key of the spell.
     */
    static fromGuideline(guideline: SpellGuideline) {
        return new SpellGuidelineKey(getArtKey(guideline.form), getArtKey(guideline.technique), guideline.level, guideline.name);
    }

    /**
     * Create a new spell guideline key.
     * @param form The form of the guideline.
     * @param technique The technique of the guideline.
     * @param level The level of the guideline.
     * @param name The name of the guideline.
     */
    constructor(form: ArtKey, technique: ArtKey, level: Level, name: string) {
        this.myForm = form;
        this.myTechnique = technique;
        this.myLevel = level;
        this.myName = name;
    }

    /**
     * The name of the guideline.
     */
    get name() {
        return this.myName;
    }

    /**
     * The form of the guideline.
     */
    get form() {
        return this.myForm;
    }

    /**
     * The technique of the guideline.
     */
    get technique() {
        return this.myTechnique;
    }

    /**
     * The level of the guideline.
     */
    get level(): Level {
        return this.myLevel;
    }




    /**
     * Compare arts. 
     * @param compared The compared value.
     * @param comparee The value compared with.
     * @returns Comparison result.
     */
    static artCompare(compared: ArtKey | Art, comparee: ArtKey | Art): number {
        return (compared instanceof Art ? compared.abbrev : compared).toString().localeCompare(
            (comparee instanceof Art ? comparee.abbrev : comparee).toString());
    }

    static levelCompare(compared: Level, comparee: Level): number {
        if (compared === "Generic") {
            return (comparee === "Generic" ? 0 : -1)
        } else if (comparee === "Generic") {
            return 1;
        } else {
            return (compared === comparee ? 0 : compared < comparee ? -1 : compared > comparee ? 1 : Number.NaN);
        }
    }

    static compare(compared: SpellGuidelineKey, comparee: SpellGuidelineKey): number {
        var result = SpellGuidelineKey.artCompare(compared.form, comparee.form);
        if (result === 0) {
            result = SpellGuidelineKey.artCompare(compared.technique, comparee.technique);
        }
        if (result === 0) {
            result = SpellGuidelineKey.levelCompare(compared.level, comparee.level);
        }
        if (result === 0) {
            result = compared.name.localeCompare(comparee.name);
        }

        return result;
    }

    compareTo(other: SpellGuidelineKey): number {
        return SpellGuidelineKey.compare(this, other);
    }
}
/**
 * The array dao.
 */
<<<<<<< HEAD
const guidelines = new ArrayDao<SpellGuideline, SpellGuidelineKey>({ entries: [] });

/**
 * Get teh from header regex for parsing the guidelines.
 * @param groupName The group name.
 * @returns The form ehader regex.
 */
export function formHeaderRegex(groupName : string|undefined = undefined) {
    const artNameRegex = getRegexSourceContent(Art.ArtNameRegex(), {stripEndOfLine: true, stripStartOfLine: true});
    return groupRegex(artNameRegex + "Spells", groupName, {wholeString: true});
}

export function techniqueHeaderRegex(groupName : string|undefined = undefined) {
    const artNameRegex = getRegexSourceContent(Art.ArtNameRegex(), {stripEndOfLine: true, stripStartOfLine: true});
    return groupRegex(artNameRegex + "Spells", groupName, {wholeString: true});
}

export function sentenceRegex(groupName : string|undefined = undefined) {
    const wordRegex = new AdvancedRegex(groupRegex("[A-Z\d+-][\w+-]*", undefined));
    return groupRegex( wordRegex.and( combine({}, ",?\s*?", wordRegex)).and("\."), groupName);
}

export function newLevelRegex(groupName : string|undefined = undefined) {
    const firstLineRegex = combine({}, groupRegex(alternateRegex(groupRegex("Generic|General", "general"), combine({}, "Level\s+", groupRegex("\\d+", "level"))), undefined), "\:\s*?");
    return groupRegex(firstLineRegex.and(groupRegex("", "name")), groupName, {wholeString: true});
}


/**
 * Parse guidelines from a string source.
 * @param guidelines The parsed guidelines.
 * @param logger The optional logger for logged messages.
 * @returns The array of read spell guidelines. 
 */
export function parseGuidelines(guidelines: string, logger = console): SpellGuideline[] {
    const lenient = true;
    const results: SpellGuideline[] = [];
    const artNameRegex = Art.ArtNameRegex().source;
    var formHeaderRegex = new RegExp("^\s*" + artNameRegex.substring(2, artNameRegex.length - 3) + "\s+Spells\s*\n?$");
    var techniqueHeaderRegex = new RegExp("^\s*" + artNameRegex.substring(2, artNameRegex.length - 3) + "\s+" +
        artNameRegex.substring(2, artNameRegex.length - 3) +
        "\s+Guidelines" +
        "\s*\n?$");
    var wordRegex = /[\w'+-]+/;
    var sentenceRegex = new RegExp("(?:" + wordRegex.source + "(?:[,]?\s" + wordRegex.source + ")*" + ")");
    var newLevelRegex = /^\s*Level\s+(\d+|Generic):\s*(\w.*?\.)(?:\s+((?:\([^\)]*\)|)*))?\s*$/;
    var newGuideline = /^\s*(\w.*?\.)\s*$/;

    type States = "Form" | "Technique" | "Level" | "None"
    type ParseState = {
        state: States,
        form?: ArtKey, technique?: ArtKey,
        level?: Level,
        results: Map<SpellGuidelineKey, SpellGuideline[]>
    }
    const endState = guidelines.split(/$/).reduce((result: ParseState, line, index) => {
        var match;
        if (match = formHeaderRegex.exec(line)) {
            // Starting a new form.
            try {
                result.form = ArtKey.fromArtName(match[1]);
                delete (result.technique);
                delete (result.level);
                result.state = "Form";
            } catch (error) {
                // Transition failed - logging.
                const message = `Invalid form header on line ${index}`;
                logger.error(message)
                if (!lenient) {
                    throw new SyntaxError(message);
                }
            }
        } else if (match = techniqueHeaderRegex.exec(line)) {
            const [form, technique] = [match[1], match[2]];
            try {
                result.form = ArtKey.fromArtName(form);
                result.technique = ArtKey.fromArtName(technique);
                delete (result.level);
                result.state = "Technique";
            } catch (error) {
                // Transition failed - logging.
                const message = `Invalid technique header on line ${index}`;
                logger.error(message)
                if (!lenient) {
                    throw new SyntaxError(message);
                }
            }
        } else if (["Level", "Technique"].some(prop => (result.state === prop)) && (match = newLevelRegex.exec(line))) {
            const [level, name, description = undefined] = [match[1], match[2], match[3]];
            if (level !== undefined || result.state === "Level") {
                try {
                    result.level = level === undefined ? result.level : (level === "Generic" ? level : Number(level));
                    if (result.level === undefined) {
                        // Erroneous state.
                        const message = `Invalid level header on line ${index}`;
                        logger.error(message);
                        if (!lenient) {
                            throw new SyntaxError(message);
                        }
                    } else {
                        result.state = "Level";
                        const key = new SpellGuidelineKey(result.form as ArtKey, result.technique as ArtKey, result.level, name);
                        if (!result.results.has(key)) {
                            result.results.set(key, []);
                        }
                        result.results.get(key)?.push({
                            name, level: result.level, form: result.form as ArtKey, technique: result.technique as ArtKey, description: description
                        });
                    }
                } catch (error) {
                    // Transition failed - logging.
                    const message = `Invalid level header on line ${index}`;
                    logger.error(message)
                    if (!lenient) {
                        throw new SyntaxError(message);
                    }
                }
            }
        } else if (match = /^\s*$/.test(line)) {
            // The line is empty line ending a level or technique block.
            if (result.state === "Level") {
                result.state = "Technique";
                delete (result.level);
            } else if (result.state === "Technique") {
                result.state = "Form";
                delete (result.technique);
            }
        }
        return result;
    }, { state: "None" as States, results: new Map<SpellGuidelineKey, SpellGuideline[]>() } as ParseState);
    return [...endState.results.values()].reduce( (result, guidelines) => ([...result, ...guidelines]), [])
}
=======
const guidelines = new ArrayDao<SpellGuideline, SpellGuidelineKey>({
    entries: [
        ...[
            {
                name: "Give an animal +3 bonus to Wound Recovery rolls.", level: 2,
                form: new ArtKey("An"), technique: new ArtKey("Cr")
            },
            {
                name: "Change a superficial property (such as color of fur) of an animal.", level: 1,
                form: new ArtKey("An"), technique: new ArtKey("Mu")
            },
            {
                name: "Give a human +3 bonus to Wound Recovery rolls.", level: 2,
                form: new ArtKey("Co"), technique: new ArtKey("Cr")
            },
            {
                name: "Create a fire dealing (Spell Level + 2 Magnitudes) damage.", level: "Generic" as Level,
                form: new ArtKey("Ig"), technique: new ArtKey("Cr")
            },
            {
                name: "Control a liquid in extremely gentle way.", level: 1,
                form: new ArtKey("Aq"), technique: new ArtKey("Re")
            }

        ].map(guideline => (createIdentified(SpellGuidelineKey.fromGuideline(guideline), { guid: GUID.createV4(), ...guideline })))
    ]
});
>>>>>>> c5656c47

export function loadGuidelines(source: URL, contentType: string = "text/plain") {

    promised(
        fetch(source, {}).then(
            (result) => {
                if (result.ok) {
                    switch (contentType) {
                        case "text/plain":
                            return result.text().then(
                                parseGuidelines
                            )
                        case "application/json":
                            return result.json().then(
                                (value) => {
                                    switch (typeof value) {
                                        case "string":
                                            return parseGuidelines(value);
                                        case "object":
                                            if (Array.isArray(value)) {
                                                // An array of guidelines.
                                                const loaded: Identified<SpellGuideline, SpellGuidelineKey>[] = value.reduce(
                                                    (result, guideline, index) => {
                                                        try {
                                                            const key = SpellGuidelineKey.fromGuideline(guideline);
                                                            result.push(createIdentified(key, guideline as SpellGuideline));
                                                            return result;
                                                        } catch (error) {
                                                            const message = "Invalid guideline source";
                                                            console.error(`URL:${source.toString()} at index ${index}: ${message}`)
                                                            throw new SyntaxError(message, {cause: error})
                                                        }
                                                    }, []);
                                                loaded.forEach( (entry) => {
                                                    guidelines.update(entry.id, entry.value).then(
                                                        (ok) => {
                                                            return ok;
                                                        }, 
                                                        (error) => {
                                                            return guidelines.create(entry.value)
                                                        }
                                                    )
                                                })
                                            } else if (value !== null) {
                                                // A single guideline.
                                                const entry = value as SpellGuideline;
                                                const key = SpellGuidelineKey.fromGuideline(entry);
                                                guidelines.update(key, entry).then(
                                                    (ok) => {
                                                        return ok;
                                                    }, 
                                                    (error) => {
                                                        return guidelines.create(entry).then(
                                                            id => (id !== undefined)
                                                        )
                                                    }
                                                )
                                            
                                            }
                                        default:
                                            throw new SyntaxError("Invalid return type");
                                    }
                                }
                            )
                        default:

                    }
                } else {
                    const msg = `Loading guidelines failed ${result.status} ${result.statusText}`;
                    console.error(msg);
                    throw new Error(msg);
                }
            }
        )
    )
}

/**
 * Get the guidelines.
 * @returns The promise of spell guidelines.
 */
export function fetchGuidelines(filter = () => true): Promise<SpellGuideline[]> {
    return guidelines.getSome(filter).then((entries) => (entries.map(entry => (entry.value))));
}

/**
 * Get a specific guideline.
 * @param key The key of the fetched guideline, or the spell.
 * @returns The promise of the guideline.
 */
export function fetchGuideline(key: SpellGuidelineKey | SpellGuideline): Promise<SpellGuideline> {
    return guidelines.get(key instanceof SpellGuidelineKey ? key : SpellGuidelineKey.fromGuideline(key));
}<|MERGE_RESOLUTION|>--- conflicted
+++ resolved
@@ -3,12 +3,7 @@
  * Guidelines data source.
  */
 
-<<<<<<< HEAD
-import { parse } from "path";
-import { promised, TruePredicate } from "../lib/utils";
-=======
 import { createIdentified, promised, TruePredicate } from "../lib/utils";
->>>>>>> c5656c47
 import { fetchArt, getArt } from "./artData";
 import Art from "./arts";
 import { ArrayDao } from "./dao";
@@ -16,11 +11,7 @@
 import { ArtKey, Level, Spell, SpellGuideline } from "./spells";
 import { Identified } from "@/lib/utils";
 import { NotFoundError } from "@/lib/exception";
-<<<<<<< HEAD
-import { AdvancedRegex, alternateRegex, combine, getRegexSourceContent, groupRegex } from "@/lib/regex";
-=======
 import { parseGuidelines } from "@/lib/guidelineParser";
->>>>>>> c5656c47
 
 /**
  * Get the art key of a value.
@@ -156,140 +147,6 @@
 /**
  * The array dao.
  */
-<<<<<<< HEAD
-const guidelines = new ArrayDao<SpellGuideline, SpellGuidelineKey>({ entries: [] });
-
-/**
- * Get teh from header regex for parsing the guidelines.
- * @param groupName The group name.
- * @returns The form ehader regex.
- */
-export function formHeaderRegex(groupName : string|undefined = undefined) {
-    const artNameRegex = getRegexSourceContent(Art.ArtNameRegex(), {stripEndOfLine: true, stripStartOfLine: true});
-    return groupRegex(artNameRegex + "Spells", groupName, {wholeString: true});
-}
-
-export function techniqueHeaderRegex(groupName : string|undefined = undefined) {
-    const artNameRegex = getRegexSourceContent(Art.ArtNameRegex(), {stripEndOfLine: true, stripStartOfLine: true});
-    return groupRegex(artNameRegex + "Spells", groupName, {wholeString: true});
-}
-
-export function sentenceRegex(groupName : string|undefined = undefined) {
-    const wordRegex = new AdvancedRegex(groupRegex("[A-Z\d+-][\w+-]*", undefined));
-    return groupRegex( wordRegex.and( combine({}, ",?\s*?", wordRegex)).and("\."), groupName);
-}
-
-export function newLevelRegex(groupName : string|undefined = undefined) {
-    const firstLineRegex = combine({}, groupRegex(alternateRegex(groupRegex("Generic|General", "general"), combine({}, "Level\s+", groupRegex("\\d+", "level"))), undefined), "\:\s*?");
-    return groupRegex(firstLineRegex.and(groupRegex("", "name")), groupName, {wholeString: true});
-}
-
-
-/**
- * Parse guidelines from a string source.
- * @param guidelines The parsed guidelines.
- * @param logger The optional logger for logged messages.
- * @returns The array of read spell guidelines. 
- */
-export function parseGuidelines(guidelines: string, logger = console): SpellGuideline[] {
-    const lenient = true;
-    const results: SpellGuideline[] = [];
-    const artNameRegex = Art.ArtNameRegex().source;
-    var formHeaderRegex = new RegExp("^\s*" + artNameRegex.substring(2, artNameRegex.length - 3) + "\s+Spells\s*\n?$");
-    var techniqueHeaderRegex = new RegExp("^\s*" + artNameRegex.substring(2, artNameRegex.length - 3) + "\s+" +
-        artNameRegex.substring(2, artNameRegex.length - 3) +
-        "\s+Guidelines" +
-        "\s*\n?$");
-    var wordRegex = /[\w'+-]+/;
-    var sentenceRegex = new RegExp("(?:" + wordRegex.source + "(?:[,]?\s" + wordRegex.source + ")*" + ")");
-    var newLevelRegex = /^\s*Level\s+(\d+|Generic):\s*(\w.*?\.)(?:\s+((?:\([^\)]*\)|)*))?\s*$/;
-    var newGuideline = /^\s*(\w.*?\.)\s*$/;
-
-    type States = "Form" | "Technique" | "Level" | "None"
-    type ParseState = {
-        state: States,
-        form?: ArtKey, technique?: ArtKey,
-        level?: Level,
-        results: Map<SpellGuidelineKey, SpellGuideline[]>
-    }
-    const endState = guidelines.split(/$/).reduce((result: ParseState, line, index) => {
-        var match;
-        if (match = formHeaderRegex.exec(line)) {
-            // Starting a new form.
-            try {
-                result.form = ArtKey.fromArtName(match[1]);
-                delete (result.technique);
-                delete (result.level);
-                result.state = "Form";
-            } catch (error) {
-                // Transition failed - logging.
-                const message = `Invalid form header on line ${index}`;
-                logger.error(message)
-                if (!lenient) {
-                    throw new SyntaxError(message);
-                }
-            }
-        } else if (match = techniqueHeaderRegex.exec(line)) {
-            const [form, technique] = [match[1], match[2]];
-            try {
-                result.form = ArtKey.fromArtName(form);
-                result.technique = ArtKey.fromArtName(technique);
-                delete (result.level);
-                result.state = "Technique";
-            } catch (error) {
-                // Transition failed - logging.
-                const message = `Invalid technique header on line ${index}`;
-                logger.error(message)
-                if (!lenient) {
-                    throw new SyntaxError(message);
-                }
-            }
-        } else if (["Level", "Technique"].some(prop => (result.state === prop)) && (match = newLevelRegex.exec(line))) {
-            const [level, name, description = undefined] = [match[1], match[2], match[3]];
-            if (level !== undefined || result.state === "Level") {
-                try {
-                    result.level = level === undefined ? result.level : (level === "Generic" ? level : Number(level));
-                    if (result.level === undefined) {
-                        // Erroneous state.
-                        const message = `Invalid level header on line ${index}`;
-                        logger.error(message);
-                        if (!lenient) {
-                            throw new SyntaxError(message);
-                        }
-                    } else {
-                        result.state = "Level";
-                        const key = new SpellGuidelineKey(result.form as ArtKey, result.technique as ArtKey, result.level, name);
-                        if (!result.results.has(key)) {
-                            result.results.set(key, []);
-                        }
-                        result.results.get(key)?.push({
-                            name, level: result.level, form: result.form as ArtKey, technique: result.technique as ArtKey, description: description
-                        });
-                    }
-                } catch (error) {
-                    // Transition failed - logging.
-                    const message = `Invalid level header on line ${index}`;
-                    logger.error(message)
-                    if (!lenient) {
-                        throw new SyntaxError(message);
-                    }
-                }
-            }
-        } else if (match = /^\s*$/.test(line)) {
-            // The line is empty line ending a level or technique block.
-            if (result.state === "Level") {
-                result.state = "Technique";
-                delete (result.level);
-            } else if (result.state === "Technique") {
-                result.state = "Form";
-                delete (result.technique);
-            }
-        }
-        return result;
-    }, { state: "None" as States, results: new Map<SpellGuidelineKey, SpellGuideline[]>() } as ParseState);
-    return [...endState.results.values()].reduce( (result, guidelines) => ([...result, ...guidelines]), [])
-}
-=======
 const guidelines = new ArrayDao<SpellGuideline, SpellGuidelineKey>({
     entries: [
         ...[
@@ -317,7 +174,6 @@
         ].map(guideline => (createIdentified(SpellGuidelineKey.fromGuideline(guideline), { guid: GUID.createV4(), ...guideline })))
     ]
 });
->>>>>>> c5656c47
 
 export function loadGuidelines(source: URL, contentType: string = "text/plain") {
 
