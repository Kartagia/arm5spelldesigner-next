
import { parse } from 'path';
import { v4 as uuidv4, validate, version as uuidVersion } from 'uuid';

/**
 * GUID represents a generid UUID.
 *
 * Todo: replace with UUID implementation. The GUID does not check the reserved bit sequence.
 */
export class GUID {

    static GUIDRegex() {
        return /^[a-fA-F0-9]{8}-[a-fA-F0-9]{4}-[a-fA-F0-9]{4}-[a-fA-F0-9]{4}-[a-fA-F0-9]{12}$/;
    }

    /**
     * Create version 4 GUID. 
     * @param value 
     */
    static createV4(value: bigint | undefined = undefined): GUID {
        if (value === undefined) {
            return GUID.fromString((uuidv4()).toString(), {});
        } else {
            return new GUID(value | (BigInt(4) << GUID.versionOffset), BigInt(4));
        }
    }

    /**
     * parse GUID from string value.
     * @param strVal
     * @throws {SyntaxError} The string representation was invalid.
     */
    static fromString(strVal: string, { lenient = false, message = "Invalid string representation", version = BigInt(4) }): GUID {
        if (this.GUIDRegex().test(strVal)) {
            return new GUID(BigInt("0x" + strVal.split("-").join("")));
        } else if (lenient && /^\s*([a-fA-F0-9]+)\s*$/.test(strVal)) {
            // Lenient parsing taking 128 least important bits of the hexadecimal value.
            const parsed = strVal.trim();
            return new GUID(BigInt("0x" + parsed.substring(parsed.length - 32)));
        }
        throw new SyntaxError(message);
    }

    /**
     * The value of the GUID.
     */
    value: bigint;

    static versionOffset = BigInt(4 * (12 + 4 + 3));

    get version(): bigint {
        const versionIndex = GUID.versionOffset;
        return (this.value & (BigInt(15) << versionIndex)) >> versionIndex;
    }

    /**
     * Create a new UUID from the integer value.
     * @param value The 128-bit big int value of the UUID.
     * @param [version=4] The version of the UUID generated.
     */
    constructor(value: bigint, version: bigint = BigInt(4)) {
        this.value = value;
        const strRep = this.toString();
        if (! (validate(strRep) && BigInt(uuidVersion(strRep)) === version)) {
            throw new SyntaxError("Invalid UUID value");
        }
    }

    toString() {
        const hexString = this.value.toString(16);
<<<<<<< HEAD
        const result = "0".repeat(128 / 4 - hexString.length);
        return [result.substring(0, 8), result.substring(8, 12), result.substring(12, 16), result.substring(16, 20),
        result.substring(20)
=======
        const result = "0".repeat(128 / 4 - hexString.length) + hexString;
        return [result.substring(0, 8), result.substring(8, 12), result.substring(12, 16), result.substring(16, 20), result.substring(20)
>>>>>>> 9d1c10fb

        ].join("-");
    }

    toJSON() {
        return this.toString();
    }
}<|MERGE_RESOLUTION|>--- conflicted
+++ resolved
@@ -68,14 +68,8 @@
 
     toString() {
         const hexString = this.value.toString(16);
-<<<<<<< HEAD
-        const result = "0".repeat(128 / 4 - hexString.length);
-        return [result.substring(0, 8), result.substring(8, 12), result.substring(12, 16), result.substring(16, 20),
-        result.substring(20)
-=======
         const result = "0".repeat(128 / 4 - hexString.length) + hexString;
         return [result.substring(0, 8), result.substring(8, 12), result.substring(12, 16), result.substring(16, 20), result.substring(20)
->>>>>>> 9d1c10fb
 
         ].join("-");
     }
